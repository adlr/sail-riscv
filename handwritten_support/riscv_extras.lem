--- conflicted
+++ resolved
@@ -49,21 +49,6 @@
 let MEMr_reserved_acquire addrsize size hexRAM addr        = read_mem Read_RISCV_reserved_acquire addr size
 let MEMr_reserved_strong_acquire addrsize size hexRAM addr = read_mem Read_RISCV_reserved_strong_acquire addr size
 
-<<<<<<< HEAD
-val MEMw                            : forall 'rv 'a 'b 'e. Size 'a, Size 'b => integer -> integer -> bitvector 'a -> bitvector 'a -> bitvector 'b -> monad 'rv bool 'e
-val MEMw_release                    : forall 'rv 'a 'b 'e. Size 'a, Size 'b => integer -> integer -> bitvector 'a -> bitvector 'a -> bitvector 'b -> monad 'rv bool 'e
-val MEMw_strong_release             : forall 'rv 'a 'b 'e. Size 'a, Size 'b => integer -> integer -> bitvector 'a -> bitvector 'a -> bitvector 'b -> monad 'rv bool 'e
-val MEMw_conditional                : forall 'rv 'a 'b 'e. Size 'a, Size 'b => integer -> integer -> bitvector 'a -> bitvector 'a -> bitvector 'b -> monad 'rv bool 'e
-val MEMw_conditional_release        : forall 'rv 'a 'b 'e. Size 'a, Size 'b => integer -> integer -> bitvector 'a -> bitvector 'a -> bitvector 'b -> monad 'rv bool 'e
-val MEMw_conditional_strong_release : forall 'rv 'a 'b 'e. Size 'a, Size 'b => integer -> integer -> bitvector 'a -> bitvector 'a -> bitvector 'b -> monad 'rv bool 'e
-
-let MEMw addrsize size hexRAM addr                            = write_mem Write_plain addr size
-let MEMw_release addrsize size hexRAM addr                    = write_mem Write_RISCV_release addr size
-let MEMw_strong_release addrsize size hexRAM addr             = write_mem Write_RISCV_strong_release addr size
-let MEMw_conditional addrsize size hexRAM addr                = write_mem Write_RISCV_conditional addr size
-let MEMw_conditional_release addrsize size hexRAM addr        = write_mem Write_RISCV_conditional_release addr size
-let MEMw_conditional_strong_release addrsize size hexRAM addr = write_mem Write_RISCV_conditional_strong_release addr size
-=======
 val write_ram : forall 'rv 'a 'b 'e. Size 'a, Size 'b =>
   integer -> integer -> bitvector 'a -> bitvector 'a -> bitvector 'b -> monad 'rv bool 'e
 let write_ram addrsize size hexRAM address value =
@@ -73,7 +58,6 @@
   integer -> integer -> bitvector 'a -> bitvector 'a -> monad 'rv (bitvector 'b) 'e
 let read_ram addrsize size hexRAM address =
   read_mem Read_plain address size
->>>>>>> 89829353
 
 val load_reservation : forall 'a. Size 'a => bitvector 'a -> unit
 let load_reservation addr = ()
