--- conflicted
+++ resolved
@@ -12,19 +12,11 @@
   match ext_fetch_check_pc(PC, PC) {
     Ext_FetchAddr_Error(e)   => F_Ext_Error(e),
     Ext_FetchAddr_OK(use_pc) => {
-<<<<<<< HEAD
-      if   (use_pc[0] != 0b0 | (use_pc[1] != 0b0 & (~ (haveRVC()))))
+      if   (use_pc[0] != bitzero | (use_pc[1] != bitzero & (~ (haveRVC()))))
       then F_Error(E_Fetch_Addr_Align(), PC)
       else match translateAddr(use_pc, Execute()) {
         TR_Failure(e, _)     => F_Error(e, PC),
         TR_Address(ppclo, _) => {
-=======
-      if   (use_pc[0] != bitzero | (use_pc[1] != bitzero & (~ (haveRVC()))))
-      then F_Error(E_Fetch_Addr_Align, PC)
-      else match translateAddr(use_pc, Execute) {
-        TR_Failure(e)     => F_Error(e, PC),
-        TR_Address(ppclo) => {
->>>>>>> 3d75de27
           /* split instruction fetch into 16-bit granules to handle RVC, as
            * well as to generate precise fault addresses in any fetch
            * exceptions.
