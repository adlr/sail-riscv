--- conflicted
+++ resolved
@@ -29,17 +29,10 @@
 val pmpCheckRWX: (Pmpcfg_ent, AccessType(ext_access_type)) -> bool
 function pmpCheckRWX(ent, acc) = {
   match acc {
-<<<<<<< HEAD
-    Read(Data)       => ent.R() == true,
-    Write(Data)      => ent.W() == true,
-    ReadWrite(Data)  => ent.R() == true & ent.W() == true,
-    Execute()        => ent.X() == true
-=======
-    Read      => ent.R() == 0b1,
-    Write     => ent.W() == 0b1,
-    ReadWrite => ent.R() == 0b1 & ent.W() == 0b1,
-    Execute   => ent.X() == 0b1
->>>>>>> 3d75de27
+    Read(Data)      => ent.R() == 0b1,
+    Write(Data)     => ent.W() == 0b1,
+    ReadWrite(Data) => ent.R() == 0b1 & ent.W() == 0b1,
+    Execute()       => ent.X() == 0b1
   }
 }
 
