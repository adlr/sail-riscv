--- conflicted
+++ resolved
@@ -32,20 +32,12 @@
     (false, true, true)   => None()
   }) : option(bits(8 * 'n));
   match (t, result) {
-<<<<<<< HEAD
     (Execute, None()) => MemException(E_Fetch_Access_Fault),
     (Read,    None()) => MemException(E_Load_Access_Fault),
     (_,       None()) => MemException(E_SAMO_Access_Fault),
-    (_,      Some(v)) => { print_mem("mem[" ^ t ^ "," ^ BitStr(addr) ^ "] -> " ^ BitStr(v));
+    (_,      Some(v)) => { if   get_config_print_mem()
+                           then print_mem("mem[" ^ t ^ "," ^ BitStr(addr) ^ "] -> " ^ BitStr(v));
                            MemValue(v) }
-=======
-    (Instruction, None()) => MemException(E_Fetch_Access_Fault),
-    (Data, None())        => MemException(E_Load_Access_Fault),
-    (_, Some(v))          => { if get_config_print_mem() then
-                                 print_mem("mem[" ^ t ^ "," ^ BitStr(addr) ^ "] -> " ^ BitStr(v));
-                               MemValue(v)
-                             }
->>>>>>> e09b35a0
   }
 }
 
@@ -141,23 +133,9 @@
 // only used for actual memory regions, to avoid MMIO effects
 function phys_mem_write forall 'n, 'n > 0. (wk : write_kind, addr : xlenbits, width : atom('n), data : bits(8 * 'n), meta : mem_meta) -> MemoryOpResult(bool) = {
   rvfi_write(addr, width, data);
-<<<<<<< HEAD
   let result = MemValue(write_ram(wk, addr, width, data, meta));
-  print_mem("mem[" ^ BitStr(addr) ^ "] <- " ^ BitStr(data));
-=======
-  let result = (match (aq, rl, con) {
-    (false, false, false) => MemValue(write_ram(Write_plain, addr, width, data, meta)),
-    (false, true,  false) => MemValue(write_ram(Write_RISCV_release, addr, width, data, meta)),
-    (false, false, true)  => MemValue(write_ram(Write_RISCV_conditional, addr, width, data, meta)),
-    (false, true , true)  => MemValue(write_ram(Write_RISCV_conditional_release, addr, width, data, meta)),
-    (true,  false, false) => throw(Error_not_implemented("store.aq")),
-    (true,  true,  false) => MemValue(write_ram(Write_RISCV_strong_release, addr, width, data, meta)),
-    (true,  false, true)  => throw(Error_not_implemented("sc.aq")),
-    (true,  true , true)  => MemValue(write_ram(Write_RISCV_conditional_strong_release, addr, width, data, meta))
-  }) : MemoryOpResult(bool);
-  if get_config_print_mem() then
-    print_mem("mem[" ^ BitStr(addr) ^ "] <- " ^ BitStr(data));
->>>>>>> e09b35a0
+  if   get_config_print_mem()
+  then print_mem("mem[" ^ BitStr(addr) ^ "] <- " ^ BitStr(data));
   result
 }
 
