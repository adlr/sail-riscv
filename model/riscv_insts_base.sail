--- conflicted
+++ resolved
@@ -123,13 +123,8 @@
         RETIRE_FAIL
       },
       Ext_ControlAddr_OK(target) => {
-<<<<<<< HEAD
-        if target[1] & (~ (haveRVC())) then {
+        if bit_to_bool(target[1]) & (~ (haveRVC())) then {
           handle_mem_exception(target, E_Fetch_Addr_Align());
-=======
-        if bit_to_bool(target[1]) & (~ (haveRVC())) then {
-          handle_mem_exception(target, E_Fetch_Addr_Align);
->>>>>>> 3d75de27
           RETIRE_FAIL;
         } else {
           set_next_pc(target);
