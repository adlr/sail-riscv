default Order dec

$include <smt.sail>
$include <option.sail>
$include <arith.sail>
$include <string.sail>
$include <vector_dec.sail>
$include <regfp.sail>

val string_startswith = "string_startswith" : (string, string) -> bool
val string_drop = "string_drop" : (string, nat) -> string
val string_take = "string_take" : (string, nat) -> string
val string_length = "string_length" : string -> nat
val string_append = {c: "concat_str", _: "string_append"} : (string, string) -> string

val eq_anything = {ocaml: "(fun (x, y) -> x = y)", interpreter: "eq_anything", lem: "eq", coq: "generic_eq"} : forall ('a : Type). ('a, 'a) -> bool

overload operator == = {eq_string, eq_anything}

val "reg_deref" : forall ('a : Type). register('a) -> 'a effect {rreg}
/* sneaky deref with no effect necessary for bitfield writes */
val _reg_deref = "reg_deref" : forall ('a : Type). register('a) -> 'a

val any_vector_update = {ocaml: "update", lem: "update_list_dec", coq: "vector_update"} : forall 'n ('a : Type).
  (vector('n, dec, 'a), int, 'a) -> vector('n, dec, 'a)

overload vector_update = {any_vector_update}

val update_subrange = {ocaml: "update_subrange", interpreter: "update_subrange", lem: "update_subrange_vec_dec", coq: "update_subrange_vec_dec"} : forall 'n 'm 'o.
  (bits('n), atom('m), atom('o), bits('m - ('o - 1))) -> bits('n)

val vector_concat = {ocaml: "append", lem: "append_list"} : forall ('n : Int) ('m : Int) ('a : Type).
  (vector('n, dec, 'a), vector('m, dec, 'a)) -> vector('n + 'm, dec, 'a)

overload append = {vector_concat}

val not_vec = {c: "not_bits", _: "not_vec"} : forall 'n. bits('n) -> bits('n)

overload ~ = {not_bool, not_vec}

val neq_vec = {lem: "neq"} : forall 'n. (bits('n), bits('n)) -> bool

function neq_vec (x, y) = not_bool(eq_bits(x, y))

val neq_anything = {lem: "neq", coq: "generic_neq"} : forall ('a : Type). ('a, 'a) -> bool

function neq_anything (x, y) = not_bool(x == y)

overload operator != = {neq_vec, neq_anything}

val and_vec = {lem: "and_vec", c: "and_bits", coq: "and_vec", ocaml: "and_vec", interpreter: "and_vec"} : forall 'n. (bits('n), bits('n)) -> bits('n)

overload operator & = {and_vec}

val or_vec = {lem: "or_vec", c: "or_bits", coq: "or_vec", ocaml: "or_vec", interpreter: "or_vec"} : forall 'n. (bits('n), bits('n)) -> bits('n)

overload operator | = {or_vec}

val "shiftl" : forall 'm. (bits('m), int) -> bits('m)
val "shiftr" : forall 'm. (bits('m), int) -> bits('m)

val cast cast_unit_vec : bit -> bits(1)

function cast_unit_vec b = match b {
  bitzero => 0b0,
  bitone  => 0b1
}

val string_of_int = {c: "string_of_int", ocaml: "string_of_int", lem: "stringFromInteger", coq: "string_of_int"} : int -> string

val BitStr = "string_of_bits" : forall 'n. bits('n) -> string

val xor_vec = {c: "xor_bits", _: "xor_vec"} : forall 'n. (bits('n), bits('n)) -> bits('n)

val int_power = {ocaml: "int_power", interpreter: "int_power", lem: "pow", coq: "pow", c: "pow_int"} : (int, int) -> int

overload operator ^ = {xor_vec, int_power, concat_str}

val sub_vec = {c: "sub_bits", _: "sub_vec"} : forall 'n. (bits('n), bits('n)) -> bits('n)

val sub_vec_int = {c: "sub_bits_int", _: "sub_vec_int"} : forall 'n. (bits('n), int) -> bits('n)

overload operator - = {sub_vec, sub_vec_int}

val quot_round_zero = {ocaml: "quot_round_zero", interpreter: "quot_round_zero", lem: "hardware_quot", c: "tdiv_int"} : (int, int) -> int
val rem_round_zero = {ocaml: "rem_round_zero", interpreter: "rem_round_zero", lem: "hardware_mod", c: "tmod_int"} : (int, int) -> int

/* The following should get us euclidean modulus, and is compatible with pre and post 0.9 versions of sail */
overload operator % = {emod_int, mod}

val min_nat = {ocaml: "min_int", lem: "min", coq: "min_nat", c: "min_int"} : (nat, nat) -> nat

val min_int = {ocaml: "min_int", interpreter: "min_int", lem: "min", coq: "Z.min", c: "min_int"} : (int, int) -> int

val max_nat = {ocaml: "max_int", interpreter: "max_int", lem: "max", coq: "max_nat", c: "max_int"} : (nat, nat) -> nat

val max_int = {ocaml: "max_int", interpreter: "max_int", lem: "max", coq: "Z.max", c: "max_int"} : (int, int) -> int

overload min = {min_nat, min_int}

overload max = {max_nat, max_int}

val pow2 = "pow2" : forall 'n. atom('n) -> atom(2 ^ 'n)

val print = "print_endline" : string -> unit
val print_string = "print_string" : (string, string) -> unit

<<<<<<< HEAD
val print_instr    = {ocaml: "Platform.print_instr", interpreter: "print_endline", c: "print_instr", _: "print_endline"} : string -> unit
val print_reg      = {ocaml: "Platform.print_reg", interpreter: "print_endline",   c: "print_reg", _: "print_endline"} : string -> unit
val print_mem      = {ocaml: "Platform.print_mem_access", interpreter: "print_endline", c: "print_mem_access", _: "print_endline"} : string -> unit
val print_platform = {ocaml: "Platform.print_platform", interpreter: "print_endline", c: "print_platform", _: "print_endline"} : string -> unit
=======
val print_instr    = {ocaml: "Platform.print_instr", c: "print_instr", lem: "print_dbg", _: "print_endline"} : string -> unit
val print_reg      = {ocaml: "Platform.print_reg",   c: "print_reg", lem: "print_dbg", _: "print_endline"} : string -> unit
val print_mem      = {ocaml: "Platform.print_mem_access", c: "print_mem_access", lem: "print_dbg", _: "print_endline"} : string -> unit
val print_platform = {ocaml: "Platform.print_platform", c: "print_platform", lem: "print_dbg", _: "print_endline"} : string -> unit
>>>>>>> ca184a70

$ifndef FEATURE_IMPLICITS
val EXTS : forall 'n 'm , 'm >= 'n . bits('n) -> bits('m)
val EXTZ : forall 'n 'm , 'm >= 'n . bits('n) -> bits('m)

function EXTS v = sail_sign_extend(v, sizeof('m))
function EXTZ v = sail_zero_extend(v, sizeof('m))
$else
val EXTS : forall 'n 'm, 'm >= 'n. (implicit('m), bits('n)) -> bits('m)
val EXTZ : forall 'n 'm, 'm >= 'n. (implicit('m), bits('n)) -> bits('m)

function EXTS(m, v) = sail_sign_extend(v, m)
function EXTZ(m, v) = sail_zero_extend(v, m)
$endif

val cast bool_to_bits : bool -> bits(1)
function bool_to_bits x = if x then 0b1 else 0b0

val cast bit_to_bool : bit -> bool
function bit_to_bool b = match b {
  bitone  => true,
  bitzero => false
}

val to_bits : forall 'l, 'l >= 0.(atom('l), int) -> bits('l)
function to_bits (l, n) = get_slice_int(l, n, 0)

infix 4 <_s
infix 4 >=_s
infix 4 <_u
infix 4 >=_u
infix 4 <=_u

val operator <_s  : forall 'n, 'n > 0. (bits('n), bits('n)) -> bool
val operator >=_s : forall 'n, 'n > 0. (bits('n), bits('n)) -> bool
val operator <_u  : forall 'n. (bits('n), bits('n)) -> bool
val operator >=_u : forall 'n. (bits('n), bits('n)) -> bool
val operator <=_u : forall 'n. (bits('n), bits('n)) -> bool

function operator <_s  (x, y) = signed(x) < signed(y)
function operator >=_s (x, y) = signed(x) >= signed(y)
function operator <_u  (x, y) = unsigned(x) < unsigned(y)
function operator >=_u (x, y) = unsigned(x) >= unsigned(y)
function operator <=_u (x, y) = unsigned(x) <= unsigned(y)

infix 7 >>
infix 7 <<

val operator >> = "shift_bits_right" : forall 'n 'm. (bits('n), bits('m)) -> bits('n)
val operator << = "shift_bits_left" : forall 'n 'm. (bits('n), bits('m)) -> bits('n)

/* Ideally these would be sail builtin */

function shift_right_arith64 (v : bits(64), shift : bits(6)) -> bits(64) =
    let v128 : bits(128) = EXTS(v) in
    (v128 >> shift)[63..0]

function shift_right_arith32 (v : bits(32), shift : bits(5)) -> bits(32) =
    let v64 : bits(64) = EXTS(v) in
    (v64 >> shift)[31..0]

/* helpers for mappings */

val spc : unit <-> string
val opt_spc : unit <-> string
val def_spc : unit <-> string

val "decimal_string_of_bits" : forall 'n. bits('n) -> string
val hex_bits : forall 'n . (atom('n), bits('n)) <-> string

val n_leading_spaces : string -> nat
function n_leading_spaces s =
  match s {
    "" => 0,
    _ => match string_take(s, 1) {
      " " => 1 + n_leading_spaces(string_drop(s, 1)),
      _ => 0
    }
  }

val spc_forwards : unit -> string
function spc_forwards () = " "
val spc_backwards : string -> unit
function spc_backwards s = ()
val spc_matches_prefix : string -> option((unit, nat))
function spc_matches_prefix s = {
  let n = n_leading_spaces(s);
  match n {
    0 => None(),
    _ => Some((), n)
  }
}

val opt_spc_forwards : unit -> string
function opt_spc_forwards () = ""
val opt_spc_backwards : string -> unit
function opt_spc_backwards s = ()
val opt_spc_matches_prefix : string -> option((unit, nat))
function opt_spc_matches_prefix s =
  Some((), n_leading_spaces(s))

val def_spc_forwards : unit -> string
function def_spc_forwards () = " "
val def_spc_backwards : string -> unit
function def_spc_backwards s = ()
val def_spc_matches_prefix : string -> option((unit, nat))
function def_spc_matches_prefix s = opt_spc_matches_prefix(s)<|MERGE_RESOLUTION|>--- conflicted
+++ resolved
@@ -105,17 +105,10 @@
 val print = "print_endline" : string -> unit
 val print_string = "print_string" : (string, string) -> unit
 
-<<<<<<< HEAD
-val print_instr    = {ocaml: "Platform.print_instr", interpreter: "print_endline", c: "print_instr", _: "print_endline"} : string -> unit
-val print_reg      = {ocaml: "Platform.print_reg", interpreter: "print_endline",   c: "print_reg", _: "print_endline"} : string -> unit
-val print_mem      = {ocaml: "Platform.print_mem_access", interpreter: "print_endline", c: "print_mem_access", _: "print_endline"} : string -> unit
-val print_platform = {ocaml: "Platform.print_platform", interpreter: "print_endline", c: "print_platform", _: "print_endline"} : string -> unit
-=======
-val print_instr    = {ocaml: "Platform.print_instr", c: "print_instr", lem: "print_dbg", _: "print_endline"} : string -> unit
-val print_reg      = {ocaml: "Platform.print_reg",   c: "print_reg", lem: "print_dbg", _: "print_endline"} : string -> unit
-val print_mem      = {ocaml: "Platform.print_mem_access", c: "print_mem_access", lem: "print_dbg", _: "print_endline"} : string -> unit
-val print_platform = {ocaml: "Platform.print_platform", c: "print_platform", lem: "print_dbg", _: "print_endline"} : string -> unit
->>>>>>> ca184a70
+val print_instr    = {ocaml: "Platform.print_instr", interpreter: "print_endline", c: "print_instr", lem: "print_dbg", _: "print_endline"} : string -> unit
+val print_reg      = {ocaml: "Platform.print_reg", interpreter: "print_endline", c: "print_reg", lem: "print_dbg", _: "print_endline"} : string -> unit
+val print_mem      = {ocaml: "Platform.print_mem_access", interpreter: "print_endline", c: "print_mem_access", lem: "print_dbg", _: "print_endline"} : string -> unit
+val print_platform = {ocaml: "Platform.print_platform", interpreter: "print_endline", c: "print_platform", lem: "print_dbg", _: "print_endline"} : string -> unit
 
 $ifndef FEATURE_IMPLICITS
 val EXTS : forall 'n 'm , 'm >= 'n . bits('n) -> bits('m)
