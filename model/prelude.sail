default Order dec

$include <option.sail>
$include <arith.sail>
$include <string.sail>
$include <vector_dec.sail>

val string_startswith = "string_startswith" : (string, string) -> bool
val string_drop = "string_drop" : (string, nat) -> string
val string_take = "string_take" : (string, nat) -> string
val string_length = "string_length" : string -> nat
val string_append = {c: "concat_str", _: "string_append"} : (string, string) -> string

val eq_string = {c: "eq_string", ocaml: "eq_string", lem: "eq", coq: "generic_eq"} : (string, string) -> bool

val eq_anything = {ocaml: "(fun (x, y) -> x = y)", lem: "eq", coq: "generic_eq"} : forall ('a : Type). ('a, 'a) -> bool

overload operator == = {eq_string, eq_anything}

val "reg_deref" : forall ('a : Type). register('a) -> 'a effect {rreg}
/* sneaky deref with no effect necessary for bitfield writes */
val _reg_deref = "reg_deref" : forall ('a : Type). register('a) -> 'a

val any_vector_update = {ocaml: "update", lem: "update_list_dec", coq: "vector_update"} : forall 'n ('a : Type).
  (vector('n, dec, 'a), int, 'a) -> vector('n, dec, 'a)

overload vector_update = {any_vector_update}

val update_subrange = {ocaml: "update_subrange", lem: "update_subrange_vec_dec", coq: "update_subrange_vec_dec"} : forall 'n 'm 'o.
  (bits('n), atom('m), atom('o), bits('m - ('o - 1))) -> bits('n)

val vector_concat = {ocaml: "append", lem: "append_list"} : forall ('n : Int) ('m : Int) ('a : Type).
  (vector('n, dec, 'a), vector('m, dec, 'a)) -> vector('n + 'm, dec, 'a)

overload append = {vector_concat}

val not_vec = {c: "not_bits", _: "not_vec"} : forall 'n. bits('n) -> bits('n)

overload ~ = {not_bool, not_vec}

val neq_vec = {lem: "neq"} : forall 'n. (bits('n), bits('n)) -> bool

function neq_vec (x, y) = not_bool(eq_bits(x, y))

val neq_anything = {lem: "neq", coq: "generic_neq"} : forall ('a : Type). ('a, 'a) -> bool

function neq_anything (x, y) = not_bool(x == y)

overload operator != = {neq_vec, neq_anything}

val and_vec = {lem: "and_vec", c: "and_bits", coq: "and_vec", ocaml: "and_vec"} : forall 'n. (bits('n), bits('n)) -> bits('n)

overload operator & = {and_vec}

val or_vec = {lem: "or_vec", c: "or_bits", coq: "or_vec", ocaml: "or_vec"} : forall 'n. (bits('n), bits('n)) -> bits('n)

overload operator | = {or_vec}

val "shiftl" : forall 'm. (bits('m), int) -> bits('m)
val "shiftr" : forall 'm. (bits('m), int) -> bits('m)

val cast cast_unit_vec : bit -> bits(1)

function cast_unit_vec b = match b {
  bitzero => 0b0,
  bitone  => 0b1
}

val string_of_int = {c: "string_of_int", ocaml: "string_of_int", lem: "stringFromInteger", coq: "string_of_int"} : int -> string

val BitStr = "string_of_bits" : forall 'n. bits('n) -> string

val xor_vec = {c: "xor_bits", _: "xor_vec"} : forall 'n. (bits('n), bits('n)) -> bits('n)

val int_power = {ocaml: "int_power", lem: "pow", coq: "pow", c: "pow_int"} : (int, int) -> int

overload operator ^ = {xor_vec, int_power, concat_str}

val sub_vec = {c: "sub_bits", _: "sub_vec"} : forall 'n. (bits('n), bits('n)) -> bits('n)

val sub_vec_int = {c: "sub_bits_int", _: "sub_vec_int"} : forall 'n. (bits('n), int) -> bits('n)

overload operator - = {sub_vec, sub_vec_int}

val quot_round_zero = {ocaml: "quot_round_zero", lem: "hardware_quot", c: "tdiv_int"} : (int, int) -> int
val rem_round_zero = {ocaml: "rem_round_zero", lem: "hardware_mod", c: "tmod_int"} : (int, int) -> int

val modulus = {lem: "hardware_mod"} : (int, int) -> int

overload operator % = {modulus}

val min_nat = {ocaml: "min_int", lem: "min", coq: "min_nat", c: "min_int"} : (nat, nat) -> nat

val min_int = {ocaml: "min_int", lem: "min", coq: "Z.min", c: "min_int"} : (int, int) -> int

val max_nat = {ocaml: "max_int", lem: "max", coq: "max_nat", c: "max_int"} : (nat, nat) -> nat

val max_int = {ocaml: "max_int", lem: "max", coq: "Z.max", c: "max_int"} : (int, int) -> int

overload min = {min_nat, min_int}

overload max = {max_nat, max_int}

val replicate_bits = "replicate_bits" : forall 'n 'm, 'm >= 0. (bits('n), atom('m)) -> bits('n * 'm)

val pow2 = "pow2" : forall 'n. atom('n) -> atom(2 ^ 'n)

val print = "print_endline" : string -> unit
val print_string = "print_string" : (string, string) -> unit

val print_instr    = {ocaml: "Platform.print_instr", c: "print_instr", _: "print_endline"} : string -> unit
val print_reg      = {ocaml: "Platform.print_reg",   c: "print_reg", _: "print_endline"} : string -> unit
val print_mem      = {ocaml: "Platform.print_mem_access", c: "print_mem_access", _: "print_endline"} : string -> unit
val print_platform = {ocaml: "Platform.print_platform", c: "print_platform", _: "print_endline"} : string -> unit

val EXTS : forall 'n 'm, 'm >= 'n. (implicit('m), bits('n)) -> bits('m)
val EXTZ : forall 'n 'm, 'm >= 'n. (implicit('m), bits('n)) -> bits('m)

<<<<<<< HEAD
function EXTS(m, v) = sail_sign_extend(v, m)
function EXTZ(m, v) = sail_zero_extend(v, m)

val cast bool_to_bits : bool -> bits(1)
function bool_to_bits x = if x then 0b1 else 0b0

val cast bit_to_bool : bit -> bool
function bit_to_bool b = match b {
  bitone  => true,
  bitzero => false
}

val to_bits : forall 'l, 'l >= 0.(atom('l), int) -> bits('l)
function to_bits (l, n) = get_slice_int(l, n, 0)
=======
$ifndef FEATURE_IMPLICITS
val EXTS : forall 'n 'm , 'm >= 'n . bits('n) -> bits('m)
val EXTZ : forall 'n 'm , 'm >= 'n . bits('n) -> bits('m)

function EXTS v = sign_extend(v, sizeof('m))
function EXTZ v = zero_extend(v, sizeof('m))
$else
val EXTS : forall 'n 'm, 'm >= 'n. (implicit('m), bits('n)) -> bits('m)
val EXTZ : forall 'n 'm, 'm >= 'n. (implicit('m), bits('n)) -> bits('m)

function EXTS(m, v) = sign_extend(v, m)
function EXTZ(m, v) = zero_extend(v, m)
$endif
>>>>>>> 89829353

infix 4 <_s
infix 4 >=_s
infix 4 <_u
infix 4 >=_u
infix 4 <=_u

val operator <_s  : forall 'n, 'n > 0. (bits('n), bits('n)) -> bool
val operator >=_s : forall 'n, 'n > 0. (bits('n), bits('n)) -> bool
val operator <_u  : forall 'n. (bits('n), bits('n)) -> bool
val operator >=_u : forall 'n. (bits('n), bits('n)) -> bool
val operator <=_u : forall 'n. (bits('n), bits('n)) -> bool

function operator <_s  (x, y) = signed(x) < signed(y)
function operator >=_s (x, y) = signed(x) >= signed(y)
function operator <_u  (x, y) = unsigned(x) < unsigned(y)
function operator >=_u (x, y) = unsigned(x) >= unsigned(y)
function operator <=_u (x, y) = unsigned(x) <= unsigned(y)

infix 7 >>
infix 7 <<

val operator >> = "shift_bits_right" : forall 'n 'm. (bits('n), bits('m)) -> bits('n)
val operator << = "shift_bits_left" : forall 'n 'm. (bits('n), bits('m)) -> bits('n)

/* Ideally these would be sail builtin */

function shift_right_arith64 (v : bits(64), shift : bits(6)) -> bits(64) =
    let v128 : bits(128) = EXTS(v) in
    (v128 >> shift)[63..0]

function shift_right_arith32 (v : bits(32), shift : bits(5)) -> bits(32) =
    let v64 : bits(64) = EXTS(v) in
    (v64 >> shift)[31..0]

/* helpers for mappings */

val spc : unit <-> string
val opt_spc : unit <-> string
val def_spc : unit <-> string

val "decimal_string_of_bits" : forall 'n. bits('n) -> string
val hex_bits : forall 'n . (atom('n), bits('n)) <-> string

val n_leading_spaces : string -> nat
function n_leading_spaces s =
  match s {
    "" => 0,
    _ => match string_take(s, 1) {
      " " => 1 + n_leading_spaces(string_drop(s, 1)),
      _ => 0
    }
  }

val spc_forwards : unit -> string
function spc_forwards () = " "
val spc_backwards : string -> unit
function spc_backwards s = ()
val spc_matches_prefix : string -> option((unit, nat))
function spc_matches_prefix s = {
  let n = n_leading_spaces(s);
  match n {
    0 => None(),
    _ => Some((), n)
  }
}

val opt_spc_forwards : unit -> string
function opt_spc_forwards () = ""
val opt_spc_backwards : string -> unit
function opt_spc_backwards s = ()
val opt_spc_matches_prefix : string -> option((unit, nat))
function opt_spc_matches_prefix s =
  Some((), n_leading_spaces(s))

val def_spc_forwards : unit -> string
function def_spc_forwards () = " "
val def_spc_backwards : string -> unit
function def_spc_backwards s = ()
val def_spc_matches_prefix : string -> option((unit, nat))
function def_spc_matches_prefix s = opt_spc_matches_prefix(s)<|MERGE_RESOLUTION|>--- conflicted
+++ resolved
@@ -113,12 +113,19 @@
 val print_mem      = {ocaml: "Platform.print_mem_access", c: "print_mem_access", _: "print_endline"} : string -> unit
 val print_platform = {ocaml: "Platform.print_platform", c: "print_platform", _: "print_endline"} : string -> unit
 
+$ifndef FEATURE_IMPLICITS
+val EXTS : forall 'n 'm , 'm >= 'n . bits('n) -> bits('m)
+val EXTZ : forall 'n 'm , 'm >= 'n . bits('n) -> bits('m)
+
+function EXTS v = sail_sign_extend(v, sizeof('m))
+function EXTZ v = sail_zero_extend(v, sizeof('m))
+$else
 val EXTS : forall 'n 'm, 'm >= 'n. (implicit('m), bits('n)) -> bits('m)
 val EXTZ : forall 'n 'm, 'm >= 'n. (implicit('m), bits('n)) -> bits('m)
 
-<<<<<<< HEAD
 function EXTS(m, v) = sail_sign_extend(v, m)
 function EXTZ(m, v) = sail_zero_extend(v, m)
+$endif
 
 val cast bool_to_bits : bool -> bits(1)
 function bool_to_bits x = if x then 0b1 else 0b0
@@ -131,21 +138,6 @@
 
 val to_bits : forall 'l, 'l >= 0.(atom('l), int) -> bits('l)
 function to_bits (l, n) = get_slice_int(l, n, 0)
-=======
-$ifndef FEATURE_IMPLICITS
-val EXTS : forall 'n 'm , 'm >= 'n . bits('n) -> bits('m)
-val EXTZ : forall 'n 'm , 'm >= 'n . bits('n) -> bits('m)
-
-function EXTS v = sign_extend(v, sizeof('m))
-function EXTZ v = zero_extend(v, sizeof('m))
-$else
-val EXTS : forall 'n 'm, 'm >= 'n. (implicit('m), bits('n)) -> bits('m)
-val EXTZ : forall 'n 'm, 'm >= 'n. (implicit('m), bits('n)) -> bits('m)
-
-function EXTS(m, v) = sign_extend(v, m)
-function EXTZ(m, v) = zero_extend(v, m)
-$endif
->>>>>>> 89829353
 
 infix 4 <_s
 infix 4 >=_s
