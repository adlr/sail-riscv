#include <getopt.h>
#include <stdio.h>
#include <stdlib.h>
#include <errno.h>
#include <unistd.h>
#include <sys/types.h>
#include <sys/stat.h>
#include <sys/mman.h>
#include <sys/time.h>
#include <sys/socket.h>
#include <netinet/ip.h>
#include <fcntl.h>

#include "elf.h"
#include "sail.h"
#include "rts.h"
#include "riscv_platform.h"
#include "riscv_platform_impl.h"
#include "riscv_sail.h"

#ifdef ENABLE_SPIKE
#include "tv_spike_intf.h"
#else
struct tv_spike_t;
#endif

const char *RV64ISA = "RV64IMAC";
const char *RV32ISA = "RV32IMAC";

/* Selected CSRs from riscv-isa-sim/riscv/encoding.h */
#define CSR_STVEC 0x105
#define CSR_SEPC 0x141
#define CSR_SCAUSE 0x142
#define CSR_STVAL 0x143

#define CSR_MSTATUS 0x300
#define CSR_MISA 0x301
#define CSR_MEDELEG 0x302
#define CSR_MIDELEG 0x303
#define CSR_MIE 0x304
#define CSR_MTVEC 0x305
#define CSR_MEPC 0x341
#define CSR_MCAUSE 0x342
#define CSR_MTVAL 0x343
#define CSR_MIP 0x344

static bool do_dump_dts = false;
static bool do_show_times = false;
struct tv_spike_t *s = NULL;
char *term_log = NULL;
char *dtb_file = NULL;
unsigned char *dtb = NULL;
size_t dtb_len = 0;
#ifdef RVFI_DII
static bool rvfi_dii = false;
static int rvfi_dii_port;
static int rvfi_dii_sock;
#endif

unsigned char *spike_dtb = NULL;
size_t spike_dtb_len = 0;

char *sig_file = NULL;
uint64_t mem_sig_start = 0;
uint64_t mem_sig_end = 0;

bool config_print_instr = true;
bool config_print_reg = true;
bool config_print_mem_access = true;
bool config_print_platform = true;

void set_config_print(char *var, bool val) {
  if (var == NULL || strcmp("all", var) == 0) {
    config_print_instr = val;
    config_print_mem_access = val;
    config_print_reg = val;
    config_print_platform = val;
  } else if (strcmp("instr", var) == 0) {
    config_print_instr = val;
  } else if (strcmp("reg", var) == 0) {
    config_print_reg = val;
  } else if (strcmp("mem", var) == 0) {
    config_print_mem_access = val;
  } else if (strcmp("platform", var) == 0) {
    config_print_platform = val;
  } else {
    fprintf(stderr, "Unknown trace category: '%s' (should be instr|reg|mem|platform|all)\n", var);
    exit(1);
  }
}

struct timeval init_start, init_end, run_end;
int total_insns = 0;
int insn_limit = 0;

static struct option options[] = {
  {"enable-dirty-update",         no_argument,       0, 'd'},
  {"enable-misaligned",           no_argument,       0, 'm'},
  {"enable-pmp",                  no_argument,       0, 'P'},
  {"ram-size",                    required_argument, 0, 'z'},
  {"disable-compressed",          no_argument,       0, 'C'},
  {"disable-writable-misa",       no_argument,       0, 'I'},
  {"disable-fdext",               no_argument,       0, 'F'},
  {"mtval-has-illegal-inst-bits", no_argument,       0, 'i'},
  {"device-tree-blob",            required_argument, 0, 'b'},
  {"terminal-log",                required_argument, 0, 't'},
  {"show-times",                  required_argument, 0, 'p'},
  {"report-arch",                 no_argument,       0, 'a'},
  {"test-signature",              required_argument, 0, 'T'},
#ifdef RVFI_DII
  {"rvfi-dii",                    required_argument, 0, 'r'},
#endif
  {"help",                        no_argument,       0, 'h'},
  {"trace",                       optional_argument, 0, 'v'},
  {"no-trace",                    optional_argument, 0, 'V'},
  {"inst-limit",                  required_argument, 0, 'l'},
  {0, 0, 0, 0}
};

static void print_usage(const char *argv0, int ec)
{
#ifdef RVFI_DII
  fprintf(stdout, "Usage: %s [options] <elf_file>\n       %s [options] -r <port>\n", argv0, argv0);
#else
  fprintf(stdout, "Usage: %s [options] <elf_file>\n", argv0);
#endif
  struct option *opt = options;
  while (opt->name) {
    fprintf(stdout, "\t -%c\t --%s\n", (char)opt->val, opt->name);
    opt++;
  }
  exit(ec);
}

static void report_arch(void)
{
  fprintf(stdout, "RV%" PRIu64 "\n", zxlen_val);
  exit(0);
}

static bool is_32bit_model(void)
{
  return zxlen_val == 32;
}

static void dump_dts(void)
{
#ifdef ENABLE_SPIKE
  size_t dts_len = 0;
  const char *isa = is_32bit_model() ? RV32ISA : RV64ISA;
  struct tv_spike_t *s = tv_init(isa, rv_ram_size, 0);
  tv_get_dts(s, NULL, &dts_len);
  if (dts_len > 0) {
    unsigned char *dts = (unsigned char *)malloc(dts_len + 1);
    dts[dts_len] = '\0';
    tv_get_dts(s, dts, &dts_len);
    fprintf(stdout, "%s\n", dts);
  }
#else
  fprintf(stdout, "Spike linkage is currently needed to generate DTS.\n");
#endif
  exit(0);
}

static void read_dtb(const char *path)
{
  int fd = open(path, O_RDONLY);
  if (fd < 0) {
    fprintf(stderr, "Unable to read DTB file %s: %s\n", path, strerror(errno));
    exit(1);
  }
  struct stat st;
  if (fstat(fd, &st) < 0) {
    fprintf(stderr, "Unable to stat DTB file %s: %s\n", path, strerror(errno));
    exit(1);
  }
  char *m = (char *)mmap(NULL, st.st_size, PROT_READ, MAP_PRIVATE, fd, 0);
  if (m == MAP_FAILED) {
    fprintf(stderr, "Unable to map DTB file %s: %s\n", path, strerror(errno));
    exit(1);
  }
  dtb = (unsigned char *)malloc(st.st_size);
  if (dtb == NULL) {
    fprintf(stderr, "Cannot allocate DTB from file %s!\n", path);
    exit(1);
  }
  memcpy(dtb, m, st.st_size);
  dtb_len = st.st_size;
  munmap(m, st.st_size);
  close(fd);

  fprintf(stdout, "Read %" PRIi64 " bytes of DTB from %s.\n", dtb_len, path);
}

char *process_args(int argc, char **argv)
{
  int c;
  uint64_t ram_size = 0;
  while(true) {
    c = getopt_long(argc, argv,
                    "a"
                    "d"
                    "m"
                    "C"
                    "I"
                    "i"
                    "s"
                    "p"
                    "z:"
                    "b:"
                    "t:"
                    "h"
                    "r:"
                    "T:"
                    "V::"
                    "v::"
                    "l:"
<<<<<<< HEAD
                    "F:"
                         , options, &idx);
=======
                         , options, NULL);
>>>>>>> dfebc748
    if (c == -1) break;
    switch (c) {
    case 'a':
      report_arch();
      break;
    case 'd':
      fprintf(stderr, "enabling dirty update.\n");
      rv_enable_dirty_update = true;
      break;
    case 'm':
      fprintf(stderr, "enabling misaligned access.\n");
      rv_enable_misaligned = true;
      break;
    case 'P':
      fprintf(stderr, "enabling PMP support.\n");
      rv_enable_pmp = true;
      break;
    case 'C':
      fprintf(stderr, "disabling RVC compressed instructions.\n");
      rv_enable_rvc = false;
      break;
    case 'I':
      fprintf(stderr, "disabling writable misa CSR.\n");
      rv_enable_writable_misa = false;
      break;
    case 'F':
      fprintf(stderr, "disabling floating point (F and D extensions).\n");
      rv_enable_fdext = false;
      break;
    case 'i':
      fprintf(stderr, "enabling storing illegal instruction bits in mtval.\n");
      rv_mtval_has_illegal_inst_bits = true;
      break;
    case 's':
      do_dump_dts = true;
      break;
    case 'p':
      fprintf(stderr, "will show execution times on completion.\n");
      do_show_times = true;
      break;
    case 'z':
      ram_size = atol(optarg);
      if (ram_size) {
        fprintf(stderr, "setting ram-size to %" PRIu64 " MB\n", ram_size);
        rv_ram_size = ram_size << 20;
      } else {
        fprintf(stderr, "invalid ram-size '%s' provided.\n", optarg);
        exit(1);
      }
      break;
    case 'b':
      dtb_file = strdup(optarg);
      fprintf(stderr, "using %s as DTB file.\n", dtb_file);
      break;
    case 't':
      term_log = strdup(optarg);
      fprintf(stderr, "using %s for terminal output.\n", term_log);
      break;
    case 'T':
      sig_file = strdup(optarg);
      fprintf(stderr, "using %s for test-signature output.\n", sig_file);
      break;
    case 'h':
      print_usage(argv[0], 0);
      break;
#ifdef RVFI_DII
    case 'r':
      rvfi_dii = true;
      rvfi_dii_port = atoi(optarg);
      fprintf(stderr, "using %d as RVFI port.\n", rvfi_dii_port);
      break;
#endif
    case 'V':
      set_config_print(optarg, false);
      break;
    case 'v':
      set_config_print(optarg, true);
      break;
    case 'l':
      insn_limit = atoi(optarg);
      break;
    case '?':
      print_usage(argv[0], 1);
      break;
    }
  }
  if (do_dump_dts) dump_dts();
#ifdef RVFI_DII
  if (optind > argc || (optind == argc && !rvfi_dii)) print_usage(argv[0], 0);
#else
  if (optind >= argc) {
    fprintf(stderr, "No elf file provided.\n");
    print_usage(argv[0], 0);
  }
#endif
  if (dtb_file) read_dtb(dtb_file);

#ifdef RVFI_DII
  if (!rvfi_dii)
#endif
  fprintf(stdout, "Running file %s.\n", argv[optind]);
  return argv[optind];
}

void check_elf(bool is32bit)
{
  if (is32bit) {
    if (zxlen_val != 32) {
      fprintf(stderr, "32-bit ELF not supported by RV%" PRIu64 " model.\n", zxlen_val);
      exit(1);
    }
  } else {
    if (zxlen_val != 64) {
      fprintf(stderr, "64-bit ELF not supported by RV%" PRIu64 " model.\n", zxlen_val);
      exit(1);
    }
  }
}
uint64_t load_sail(char *f)
{
  bool is32bit;
  uint64_t entry;
  uint64_t begin_sig, end_sig;
  load_elf(f, &is32bit, &entry);
  check_elf(is32bit);
  fprintf(stdout, "ELF Entry @ 0x%" PRIx64 "\n", entry);
  /* locate htif ports */
  if (lookup_sym(f, "tohost", &rv_htif_tohost) < 0) {
    fprintf(stderr, "Unable to locate htif tohost port.\n");
    exit(1);
  }
  fprintf(stderr, "tohost located at 0x%0" PRIx64 "\n", rv_htif_tohost);
  /* locate test-signature locations if any */
  if (!lookup_sym(f, "begin_signature", &begin_sig)) {
    fprintf(stdout, "begin_signature: 0x%0" PRIx64 "\n", begin_sig);
    mem_sig_start = begin_sig;
  }
  if (!lookup_sym(f, "end_signature", &end_sig)) {
    fprintf(stdout, "end_signature: 0x%0" PRIx64 "\n", end_sig);
    mem_sig_end = end_sig;
  }
  return entry;
}

void init_spike(const char *f, uint64_t entry, uint64_t ram_size)
{
#ifdef ENABLE_SPIKE
  bool mismatch = false;
  const char *isa = is_32bit_model() ? RV32ISA : RV64ISA;
  s = tv_init(isa, ram_size, 1);
  if (tv_is_dirty_enabled(s) != rv_enable_dirty_update) {
    mismatch = true;
    fprintf(stderr, "inconsistent enable-dirty-update setting: spike %s, sail %s\n",
            tv_is_dirty_enabled(s) ? "on" : "off",
            rv_enable_dirty_update ? "on" : "off");
  }
  if (tv_is_misaligned_enabled(s) != rv_enable_misaligned) {
    mismatch = true;
    fprintf(stderr, "inconsistent enable-misaligned-access setting: spike %s, sail %s\n",
            tv_is_misaligned_enabled(s) ? "on" : "off",
            rv_enable_misaligned        ? "on" : "off");
  }
  if (tv_ram_size(s) != rv_ram_size) {
    mismatch = true;
    fprintf(stderr, "inconsistent ram-size setting: spike 0x%" PRIx64 ", sail 0x%" PRIx64 "\n",
            tv_ram_size(s), rv_ram_size);
  }
  if (mismatch) exit(1);

  /* The initialization order below matters. */
  tv_set_verbose(s, 1);
  tv_set_dtb_in_rom(s, 1);
  tv_load_elf(s, f);
  tv_reset(s);

  /* sync the insns per tick */
  rv_insns_per_tick = tv_get_insns_per_tick(s);

  /* get DTB from spike */
  tv_get_dtb(s, NULL, &spike_dtb_len);
  if (spike_dtb_len > 0) {
    spike_dtb = (unsigned char *)malloc(spike_dtb_len + 1);
    spike_dtb[spike_dtb_len] = '\0';
    if (!tv_get_dtb(s, spike_dtb, &spike_dtb_len)) {
      fprintf(stderr, "Got %" PRIu64 " bytes of dtb at %p\n", spike_dtb_len, spike_dtb);
    } else {
      fprintf(stderr, "Error getting DTB from Spike.\n");
      exit(1);
    }
  } else {
    fprintf(stderr, "No DTB available from Spike.\n");
  }
#else
  s = NULL;
#endif
}

void tick_spike()
{
#ifdef ENABLE_SPIKE
  tv_tick_clock(s);
  tv_step_io(s);
#endif
}

void init_sail_reset_vector(uint64_t entry)
{
#define RST_VEC_SIZE 8
  uint32_t reset_vec[RST_VEC_SIZE] = {
    0x297,                                      // auipc  t0,0x0
    0x28593 + (RST_VEC_SIZE * 4 << 20),         // addi   a1, t0, &dtb
    0xf1402573,                                 // csrr   a0, mhartid
    is_32bit_model() ?
      0x0182a283u :                             // lw     t0,24(t0)
      0x0182b283u,                              // ld     t0,24(t0)
    0x28067,                                    // jr     t0
    0,
    (uint32_t) (entry & 0xffffffff),
    (uint32_t) (entry >> 32)
  };

  rv_rom_base = DEFAULT_RSTVEC;
  uint64_t addr = rv_rom_base;
  for (int i = 0; i < sizeof(reset_vec); i++)
    write_mem(addr++, (uint64_t)((char *)reset_vec)[i]);

  if (dtb && dtb_len) {
    for (size_t i = 0; i < dtb_len; i++)
      write_mem(addr++, dtb[i]);
  }

#ifdef ENABLE_SPIKE
  if (dtb && dtb_len) {
    // Ensure that Spike's DTB matches the one provided.
    bool matched = dtb_len == spike_dtb_len;
    if (matched) {
      for (size_t i = 0; i < dtb_len; i++)
        matched = matched && (dtb[i] == spike_dtb[i]);
    }
    if (!matched) {
      fprintf(stderr, "Provided DTB does not match Spike's!\n");
      exit(1);
    }
  } else {
    if (spike_dtb_len > 0) {
      // Use the DTB from Spike.
      for (size_t i = 0; i < spike_dtb_len; i++)
        write_mem(addr++, spike_dtb[i]);
    } else {
      fprintf(stderr, "Running without rom device tree.\n");
    }
  }
#endif

  /* zero-fill to page boundary */
  const int align = 0x1000;
  uint64_t rom_end = (addr + align -1)/align * align;
  for (int i = addr; i < rom_end; i++)
    write_mem(addr++, 0);

  /* set rom size */
  rv_rom_size = rom_end - rv_rom_base;
  /* boot at reset vector */
  zPC = rv_rom_base;
}

void preinit_sail()
{
  model_init();
}

void init_sail(uint64_t elf_entry)
{
  zinit_model(UNIT);
#ifdef RVFI_DII
  if (rvfi_dii) {
    zext_rvfi_init(UNIT);
    rv_ram_base = UINT64_C(0x80000000);
    rv_ram_size = UINT64_C(0x10000);
    rv_rom_base = UINT64_C(0);
    rv_rom_size = UINT64_C(0);
    rv_clint_base = UINT64_C(0);
    rv_clint_size = UINT64_C(0);
    rv_htif_tohost = UINT64_C(0);
    zPC = elf_entry;
  } else
#endif
  init_sail_reset_vector(elf_entry);

  // this is probably unnecessary now; remove
  if (!rv_enable_rvc) z_set_Misa_C(&zmisa, 0);
}

/* reinitialize to clear state and memory, typically across tests runs */
void reinit_sail(uint64_t elf_entry)
{
  model_fini();
  model_init();
  init_sail(elf_entry);
}

int init_check(struct tv_spike_t *s)
{
  int passed = 1;
#ifdef ENABLE_SPIKE
  passed &= tv_check_csr(s, CSR_MISA, zmisa.zMisa_chunk_0);
#endif
  return passed;
}

void write_signature(const char *file)
{
  if (mem_sig_start >= mem_sig_end) {
    fprintf(stderr, "Invalid signature region [0x%0" PRIx64 ",0x%0" PRIx64 "] to %s.\n",
            mem_sig_start, mem_sig_end, file);
    return;
  }
  FILE *f = fopen(file, "w");
  if (!f) {
    fprintf(stderr, "Cannot open file '%s': %s\n", file, strerror(errno));
    return;
  }
  /* write out words in signature area */
  for (uint64_t addr = mem_sig_start; addr < mem_sig_end; addr += 4) {
    /* most-significant byte first */
    for (int i = 3; i >= 0; i--) {
      uint8_t byte = (uint8_t) read_mem(addr+i);
      fprintf(f, "%02x", byte);
    }
    fprintf(f, "\n");
  }
  fclose(f);
}

void finish(int ec)
{
  if (sig_file) write_signature(sig_file);

  model_fini();
#ifdef ENABLE_SPIKE
  tv_free(s);
#endif
  if (gettimeofday(&run_end, NULL) < 0) {
    fprintf(stderr, "Cannot gettimeofday: %s\n", strerror(errno));
    exit(1);
  }
  if (do_show_times) {
    int init_msecs = (init_end.tv_sec - init_start.tv_sec)*1000 + (init_end.tv_usec - init_start.tv_usec)/1000;
    int exec_msecs = (run_end.tv_sec - init_end.tv_sec)*1000 + (run_end.tv_usec - init_end.tv_usec)/1000;
    double Kips    = ((double)total_insns)/((double)exec_msecs);
    fprintf(stderr, "Initialization:   %d msecs\n", init_msecs);
    fprintf(stderr, "Execution:        %d msecs\n", exec_msecs);
    fprintf(stderr, "Instructions:     %d\n", total_insns);
    fprintf(stderr, "Perf:             %.3f Kips\n", Kips);
  }
  exit(ec);
}

int compare_states(struct tv_spike_t *s)
{
  int passed = 1;

#ifdef ENABLE_SPIKE
#define TV_CHECK(reg, spike_reg, sail_reg)   \
  passed &= tv_check_ ## reg(s, spike_reg, sail_reg);

  // fix default C enum map for cur_privilege
  uint8_t priv = (zcur_privilege == 2) ? 3 : zcur_privilege;
  passed &= tv_check_priv(s, priv);

  passed &= tv_check_pc(s, zPC);

  TV_CHECK(gpr, 1, zx1);
  TV_CHECK(gpr, 2, zx2);
  TV_CHECK(gpr, 3, zx3);
  TV_CHECK(gpr, 4, zx4);
  TV_CHECK(gpr, 5, zx5);
  TV_CHECK(gpr, 6, zx6);
  TV_CHECK(gpr, 7, zx7);
  TV_CHECK(gpr, 8, zx8);
  TV_CHECK(gpr, 9, zx9);
  TV_CHECK(gpr, 10, zx10);
  TV_CHECK(gpr, 11, zx11);
  TV_CHECK(gpr, 12, zx12);
  TV_CHECK(gpr, 13, zx13);
  TV_CHECK(gpr, 14, zx14);
  TV_CHECK(gpr, 15, zx15);
  TV_CHECK(gpr, 15, zx15);
  TV_CHECK(gpr, 16, zx16);
  TV_CHECK(gpr, 17, zx17);
  TV_CHECK(gpr, 18, zx18);
  TV_CHECK(gpr, 19, zx19);
  TV_CHECK(gpr, 20, zx20);
  TV_CHECK(gpr, 21, zx21);
  TV_CHECK(gpr, 22, zx22);
  TV_CHECK(gpr, 23, zx23);
  TV_CHECK(gpr, 24, zx24);
  TV_CHECK(gpr, 25, zx25);
  TV_CHECK(gpr, 25, zx25);
  TV_CHECK(gpr, 26, zx26);
  TV_CHECK(gpr, 27, zx27);
  TV_CHECK(gpr, 28, zx28);
  TV_CHECK(gpr, 29, zx29);
  TV_CHECK(gpr, 30, zx30);
  TV_CHECK(gpr, 31, zx31);

  /* some selected CSRs for now */

  TV_CHECK(csr, CSR_MCAUSE, zmcause.zMcause_chunk_0);
  TV_CHECK(csr, CSR_MEPC, zmepc);
  TV_CHECK(csr, CSR_MTVAL, zmtval);
  TV_CHECK(csr, CSR_MSTATUS, zmstatus);

  TV_CHECK(csr, CSR_SCAUSE, zscause.zMcause_chunk_0);
  TV_CHECK(csr, CSR_SEPC, zsepc);
  TV_CHECK(csr, CSR_STVAL, zstval);

#undef TV_CHECK
#endif

  return passed;
}

void flush_logs(void)
{
  if(config_print_instr) {
    fprintf(stderr, "\n");
    fflush(stderr);
    fprintf(stdout, "\n");
    fflush(stdout);
  }
}

#ifdef RVFI_DII
void rvfi_send_trace(void) {
  sail_bits packet;
  CREATE(lbits)(&packet);
  zrvfi_get_exec_packet(&packet, UNIT);
  if (packet.len % 8 != 0) {
    fprintf(stderr, "RVFI-DII trace packet not byte aligned: %d\n", (int)packet.len);
    exit(1);
  }
  unsigned char bytes[packet.len / 8];
  /* mpz_export might not write all of the null bytes */
  memset(bytes, 0, sizeof(bytes));
  mpz_export(bytes, NULL, -1, 1, 0, 0, *(packet.bits));
  if (write(rvfi_dii_sock, bytes, packet.len / 8) == -1) {
    fprintf(stderr, "Writing RVFI DII trace failed: %s", strerror(errno));
    exit(1);
  }
  KILL(lbits)(&packet);
}
#endif

void run_sail(void)
{
  bool spike_done;
  bool stepped;
  bool diverged = false;

  /* initialize the step number */
  mach_int step_no = 0;
  int insn_cnt = 0;
#ifdef RVFI_DII
  bool need_instr = true;
#endif

  struct timeval interval_start;
  if (gettimeofday(&interval_start, NULL) < 0) {
    fprintf(stderr, "Cannot gettimeofday: %s\n", strerror(errno));
    exit(1);
  }
  
  while (!zhtif_done && (insn_limit == 0 || total_insns < insn_limit)) {
#ifdef RVFI_DII
    if (rvfi_dii) {
      mach_bits instr_bits;
      int res = read(rvfi_dii_sock, &instr_bits, sizeof(instr_bits));
      if (res == 0) {
        rvfi_dii = false;
        return;
      }
      if (res < sizeof(instr_bits)) {
        fprintf(stderr, "Reading RVFI DII command failed: insufficient input");
        exit(1);
      }
      if (res == -1) {
        fprintf(stderr, "Reading RVFI DII command failed: %s", strerror(errno));
        exit(1);
      }
      zrvfi_set_instr_packet(instr_bits);
      zrvfi_zzero_exec_packet(UNIT);
      mach_bits cmd = zrvfi_get_cmd(UNIT);
      switch (cmd) {
      case 0: /* EndOfTrace */
        zrvfi_halt_exec_packet(UNIT);
        rvfi_send_trace();
        return;
      case 1: /* Instruction */
        break;
      default:
        fprintf(stderr, "Unknown RVFI-DII command: %d\n", (int)cmd);
        exit(1);
      }
      sail_int sail_step;
      CREATE(sail_int)(&sail_step);
      CONVERT_OF(sail_int, mach_int)(&sail_step, step_no);
      stepped = zstep(sail_step);
      if (have_exception) goto step_exception;
      flush_logs();
      KILL(sail_int)(&sail_step);
      rvfi_send_trace();
    } else /* if (!rvfi_dii) */
#endif
    { /* run a Sail step */
      sail_int sail_step;
      CREATE(sail_int)(&sail_step);
      CONVERT_OF(sail_int, mach_int)(&sail_step, step_no);
      stepped = zstep(sail_step);
      if (have_exception) goto step_exception;
      flush_logs();
      KILL(sail_int)(&sail_step);
    }
    if (stepped) {
      step_no++;
      insn_cnt++;
      total_insns++;
    }

    if (do_show_times && (total_insns & 0xfffff) == 0) {
      uint64_t start_us = 1000000 * ((uint64_t) interval_start.tv_sec)  + ((uint64_t)interval_start.tv_usec);
      if (gettimeofday(&interval_start, NULL) < 0) {
        fprintf(stderr, "Cannot gettimeofday: %s\n", strerror(errno));
         exit(1);
      }
      uint64_t end_us = 1000000 * ((uint64_t) interval_start.tv_sec)  + ((uint64_t)interval_start.tv_usec);
      fprintf(stdout, "kips: %" PRIu64 "\n", ((uint64_t)1000) * 0x100000 / (end_us - start_us));
    }
#ifdef ENABLE_SPIKE
    { /* run a Spike step */
      tv_step(s);
      spike_done = tv_is_done(s);
      flush_logs();
    }

    if (zhtif_done) {
      if (!spike_done) {
        fprintf(stdout, "Sail done (exit-code %" PRIi64 "), but not Spike!\n", zhtif_exit_code);
        exit(1);
      }
    } else {
      if (spike_done) {
        fprintf(stdout, "Spike done, but not Sail!\n");
        exit(1);
      }
    }
    if (!compare_states(s)) {
      diverged = true;
      break;
    }
#endif
    if (zhtif_done) {
      /* check exit code */
      if (zhtif_exit_code == 0)
        fprintf(stdout, "SUCCESS\n");
      else
        fprintf(stdout, "FAILURE: %" PRIi64 "\n", zhtif_exit_code);
    }

    if (insn_cnt == rv_insns_per_tick) {
      insn_cnt = 0;
      ztick_clock(UNIT);
      ztick_platform(UNIT);

      tick_spike();
    }
  }

 dump_state:
  if (diverged) {
    /* TODO */
  }
  finish(diverged);

 step_exception:
  fprintf(stderr, "Sail exception!");
  goto dump_state;
}

void init_logs()
{
#ifdef ENABLE_SPIKE
  // The Spike interface uses stdout for terminal output, and stderr for logs.
  // Do the same here.
  if (dup2(1, 2) < 0) {
    fprintf(stderr, "Unable to dup 1 -> 2: %s\n", strerror(errno));
    exit(1);
  }
#endif

  if (term_log != NULL && (term_fd = open(term_log, O_WRONLY|O_CREAT|O_TRUNC, S_IRUSR|S_IRGRP|S_IROTH|S_IWUSR)) < 0) {
    fprintf(stderr, "Cannot create terminal log '%s': %s\n", term_log, strerror(errno));
    exit(1);
  }
}

int main(int argc, char **argv)
{
  // Initialize model so that we can check or report its architecture.
  preinit_sail();

  char *file = process_args(argc, argv);
  init_logs();

  if (gettimeofday(&init_start, NULL) < 0) {
    fprintf(stderr, "Cannot gettimeofday: %s\n", strerror(errno));
    exit(1);
  }

#ifdef RVFI_DII
  uint64_t entry;
  if (rvfi_dii) {
    entry = 0x80000000;
    int listen_sock = socket(AF_INET, SOCK_STREAM, 0);
    if (listen_sock == -1) {
      fprintf(stderr, "Unable to create socket: %s", strerror(errno));
      return 1;
    }
    int opt = 1;
    if (setsockopt(listen_sock, SOL_SOCKET, SO_REUSEADDR, &opt, sizeof(opt)) == -1) {
      fprintf(stderr, "Unable to set reuseaddr on socket: %s", strerror(errno));
      return 1;
    }
    struct sockaddr_in addr = {
      .sin_family = AF_INET,
      .sin_addr.s_addr = INADDR_ANY,
      .sin_port = htons(rvfi_dii_port)
    };
    if (bind(listen_sock, (struct sockaddr *)&addr, sizeof(addr)) == -1) {
      fprintf(stderr, "Unable to set bind socket: %s", strerror(errno));
      return 1;
    }
    if (listen(listen_sock, 1) == -1) {
      fprintf(stderr, "Unable to listen on socket: %s", strerror(errno));
      return 1;
    }
    printf("Waiting for connection\n");
    rvfi_dii_sock = accept(listen_sock, NULL, NULL);
    if (rvfi_dii_sock == -1) {
      fprintf(stderr, "Unable to accept connection on socket: %s", strerror(errno));
      return 1;
    }
    close(listen_sock);
    printf("Connected\n");
  } else
    entry = load_sail(file);
#else
  uint64_t entry = load_sail(file);
#endif

  /* initialize spike before sail so that we can access the device-tree blob,
   * until we roll our own.
   */
  init_spike(file, entry, rv_ram_size);
  init_sail(entry);

  if (!init_check(s)) finish(1);

  if (gettimeofday(&init_end, NULL) < 0) {
    fprintf(stderr, "Cannot gettimeofday: %s\n", strerror(errno));
    exit(1);
  }

  do {
    run_sail();
#ifndef RVFI_DII
  } while (0);
#else
    if (rvfi_dii) {
      /* Reset for next test */
      reinit_sail(entry);
    }
  } while (rvfi_dii);
#endif
  model_fini();
  flush_logs();
}<|MERGE_RESOLUTION|>--- conflicted
+++ resolved
@@ -215,12 +215,8 @@
                     "V::"
                     "v::"
                     "l:"
-<<<<<<< HEAD
                     "F:"
-                         , options, &idx);
-=======
                          , options, NULL);
->>>>>>> dfebc748
     if (c == -1) break;
     switch (c) {
     case 'a':
@@ -693,7 +689,7 @@
     fprintf(stderr, "Cannot gettimeofday: %s\n", strerror(errno));
     exit(1);
   }
-  
+
   while (!zhtif_done && (insn_limit == 0 || total_insns < insn_limit)) {
 #ifdef RVFI_DII
     if (rvfi_dii) {
